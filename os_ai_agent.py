--- conflicted
+++ resolved
@@ -59,44 +59,9 @@
 SYSTEM INFORMATION:
 {system_info}
 
-<<<<<<< HEAD
-CURRENT WORKING DIRECTORY: {os.getcwd()}
-
-COMMAND EXECUTION TAGS:
-
-1. <COMMAND>command</COMMAND> - Execute command and see output automatically
-   Example: <COMMAND>sudo pacman -S firefox</COMMAND>
-
-2. <WRITEFILE filename="path/to/file">content</WRITEFILE> - Create/write files. This wont execute any commands.
-   Example: <WRITEFILE filename="/etc/nginx/nginx.conf">server {{ listen 80; }}</WRITEFILE>
-   Note: Do NOT wrap content in markdown code blocks (```python etc.)
-
-3. <DONE>optional message</DONE> - Indicates you've completed the task
-   Example: <DONE>Firefox has been successfully installed and configured</DONE>
-
-WORKFLOW:
-- ALWAYS use tags to perform actions - never just show code or instructions
-- Use <COMMAND return_output="true">cmd</COMMAND> when you need to see output to continue
-- Use <COMMAND return_output="false">cmd</COMMAND> for commands that don't need feedback
-- Use <WRITEFILE> instead of nano/vim for creating files - DO NOT just show code blocks
-- After commands with return_output="true", you'll receive the output and can continue
-- End with <DONE> when your task is complete
-
 CAPABILITIES:
-- Execute shell commands and see their output
-=======
-IMPORTANT - COMMAND EXECUTION FORMAT:
-When you want to execute a command, wrap it in <COMMAND> tags like this:
-<COMMAND>sudo pacman -S neofetch</COMMAND>
-<COMMAND>neofetch</COMMAND>
-
-The system will automatically detect and execute commands in <COMMAND> tags.
-
-CAPABILITIES:
-- Execute shell commands using <COMMAND> tags
-Using this <COMMAND> tag you can
->>>>>>> 67f958ff
-- Read/write files 
+- Execute shell commands using execute_command()
+- Read/write files using file operations
 - Monitor system resources
 - Install packages with pacman
 - Manage services with systemctl
@@ -105,29 +70,15 @@
 
 SAFETY RULES:
 - Be careful with sudo commands
-- Don't delete anything important
-<<<<<<< HEAD
-- If you do not need to read any input always have a <DONE> tag
-- Do NOT use markdown code blocks (```python) inside WRITEFILE tags
-
-RESPONSE GUIDELINES:
-- Do not tell the user how to do something, just do it
-- ALWAYS use tags when creating files or running commands - never just show code
-- When you need to write to a use <WRITEFILE> to actually create it
-- When asked to run something, use <COMMAND> to actually execute it
-- Make your responses clear and concise
-- You can iterate and see command outputs to complete complex tasks
-- If you do not need to read any input always have a <DONE> tag
-
-IMPORTANT: Never just show code blocks - always use <WRITEFILE> and <COMMAND> tags to actually perform actions!
-=======
-
-RESPONSE GUIDELINES:
-- Provide clear explanations
-- Use <COMMAND> tags for any command you want executed
-- Break complex tasks into steps
-- Always tell the user what you're doing
->>>>>>> 67f958ff
+- Ask before making major system changes
+
+RESPONSE FORMAT:
+- For commands: Provide the exact command to run
+- For file operations: Specify full paths
+- For complex tasks: Break into steps
+- Always explain what you're doing
+
+You can execute commands by requesting them clearly. The user will see both your response and command outputs.
 """
 
     def _get_system_info(self) -> str:
@@ -149,7 +100,6 @@
     def execute_command(self, command: str) -> Dict[str, Any]:
         """Execute a system command safely"""
         logger.info(f"Executing: {command}")
-<<<<<<< HEAD
         
         # Safety checks for dangerous commands
         dangerous_patterns = [
@@ -157,15 +107,6 @@
             'format', 'del /f', '> /dev/', 'chmod 777 /'
         ]
         
-=======
-        
-        # Safety checks for dangerous commands
-        dangerous_patterns = [
-            'rm -rf /', 'dd if=', 'mkfs', 'fdisk /dev/', 'parted /dev/',
-            'format', 'del /f', '> /dev/', 'chmod 777 /'
-        ]
-        
->>>>>>> 67f958ff
         if any(pattern in command.lower() for pattern in dangerous_patterns):
             return {
                 "success": False,
@@ -180,11 +121,7 @@
                 shell=True,
                 capture_output=True,
                 text=True,
-<<<<<<< HEAD
-                timeout=120  # Increased timeout for package installations
-=======
-                timeout=60
->>>>>>> 67f958ff
+                timeout=30
             )
             
             return {
@@ -196,11 +133,7 @@
         except subprocess.TimeoutExpired:
             return {
                 "success": False,
-<<<<<<< HEAD
-                "error": "Command timed out after 120 seconds",
-=======
-                "error": "Command timed out after 60 seconds",
->>>>>>> 67f958ff
+                "error": "Command timed out",
                 "output": "",
                 "return_code": -1
             }
@@ -212,111 +145,42 @@
                 "return_code": -1
             }
 
-<<<<<<< HEAD
-    def extract_commands_and_tags(self, text: str) -> dict:
-        """Extract commands and special tags from AI response in order"""
-        # Find all tags with their positions to maintain order
-        all_tags = []
-        
-        # Extract COMMAND tags with return_output parameter
-        command_pattern = r'<COMMAND\s+return_output="(true|false)">(.*?)</COMMAND>'
-        for match in re.finditer(command_pattern, text, re.DOTALL | re.IGNORECASE):
-            return_output = match.group(1).lower() == "true"
-            cmd = match.group(2).strip()
-            if cmd:
-                all_tags.append((match.start(), 'command', (return_output, cmd)))
-        
-        # Extract legacy COMMAND tags (assume return_output=true for backward compatibility)
-        legacy_command_pattern = r'<COMMAND>(.*?)</COMMAND>'
-        for match in re.finditer(legacy_command_pattern, text, re.DOTALL | re.IGNORECASE):
-            cmd = match.group(1).strip()
-            if cmd:
-                # Check if this isn't already captured by the parameterized pattern
-                already_captured = any(tag[1] == 'command' and cmd in tag[2][1] 
-                                     for tag in all_tags if tag[0] <= match.start() <= tag[0] + 100)
-                if not already_captured:
-                    all_tags.append((match.start(), 'command', (True, cmd)))
-        
-        # Extract WRITEFILE tags
-        writefile_pattern = r'<WRITEFILE\s+filename="([^"]+)">(.*?)</WRITEFILE>'
-        for match in re.finditer(writefile_pattern, text, re.DOTALL | re.IGNORECASE):
-            filename = match.group(1).strip()
-            content = match.group(2).strip()
-            if filename:
-                all_tags.append((match.start(), 'writefile', (filename, content)))
-        
-        # Check for DONE tag (AI is finished)
-        done_pattern = r'<DONE>(.*?)</DONE>'
-        done_messages = re.findall(done_pattern, text, re.DOTALL | re.IGNORECASE)
-        
-        # Sort tags by position to maintain order
-        all_tags.sort(key=lambda x: x[0])
-        
-        # Separate into ordered lists
-        commands_with_output = []
-        writefiles = []
-        
-        for pos, tag_type, data in all_tags:
-            if tag_type == 'command':
-                commands_with_output.append(data)
-            elif tag_type == 'writefile':
-                writefiles.append(data)
-        
-        return {
-            "commands_with_output": commands_with_output,
-            "writefiles": writefiles,
-            "done_messages": [msg.strip() for msg in done_messages if msg.strip()],
-            "is_done": len(done_messages) > 0,
-            "ordered_tags": all_tags  # For debugging/future use
-        }
-
-    def extract_commands(self, text: str) -> list:
-        """Extract commands from <COMMAND> tags (legacy method)"""
-        pattern = r'<COMMAND>(.*?)</COMMAND>'
-        commands = re.findall(pattern, text, re.DOTALL | re.IGNORECASE)
-        return [cmd.strip() for cmd in commands if cmd.strip()]
-
-    def execute_with_feedback(self, command: str) -> str:
-        """Execute command and return formatted output for AI"""
-        result = self.execute_command(command)
-        
-        output_parts = [f"Command: {command}"]
-        
-        if result["success"]:
-            if result["output"].strip():
-                output_parts.append(f"Output:\n{result['output']}")
-            else:
-                output_parts.append("Command completed successfully (no output)")
-        else:
-            output_parts.append(f"Error: {result['error']}")
-            if result["output"]:
-                output_parts.append(f"Additional output: {result['output']}")
-        
-        output_parts.append(f"Return code: {result['return_code']}")
-        return "\n".join(output_parts)
-
-=======
-    def extract_commands(self, text: str) -> list:
-        """Extract commands from <COMMAND> tags"""
-        pattern = r'<COMMAND>(.*?)</COMMAND>'
-        commands = re.findall(pattern, text, re.DOTALL | re.IGNORECASE)
-        return [cmd.strip() for cmd in commands if cmd.strip()]
-
->>>>>>> 67f958ff
-    def execute_and_show(self, command: str) -> None:
-        """Execute command and display results"""
-        print(f"🔧 Executing: {command}")
-        result = self.execute_command(command)
-        
-        if result["success"]:
-            if result["output"].strip():
-                print(f"✅ Output:\n{result['output']}")
-            else:
-                print("✅ Command completed successfully")
-        else:
-            print(f"❌ Error: {result['error']}")
-            if result["output"]:
-                print(f"Additional output: {result['output']}")
+    def read_file(self, filepath: str, max_lines: int = 100) -> str:
+        """Read file contents safely"""
+        try:
+            path = Path(filepath)
+            if not path.exists():
+                return f"File not found: {filepath}"
+            
+            if path.stat().st_size > 1024 * 1024:  # 1MB limit
+                return f"File too large: {filepath}"
+            
+            with open(filepath, 'r', encoding='utf-8', errors='ignore') as f:
+                lines = f.readlines()
+                if len(lines) > max_lines:
+                    content = ''.join(lines[:max_lines])
+                    content += f"\n... (truncated, {len(lines)} total lines)"
+                else:
+                    content = ''.join(lines)
+                return content
+        except Exception as e:
+            return f"Error reading file: {e}"
+
+    def write_file(self, filepath: str, content: str) -> str:
+        """Write content to file safely"""
+        try:
+            path = Path(filepath)
+            # Don't overwrite system files
+            system_dirs = ['/bin', '/sbin', '/usr/bin', '/usr/sbin', '/etc']
+            if any(str(path).startswith(sdir) for sdir in system_dirs):
+                return f"Cannot write to system directory: {filepath}"
+            
+            path.parent.mkdir(parents=True, exist_ok=True)
+            with open(filepath, 'w', encoding='utf-8') as f:
+                f.write(content)
+            return f"Successfully wrote to {filepath}"
+        except Exception as e:
+            return f"Error writing file: {e}"
 
     def query_llm(self, prompt: str) -> str:
         """Query the LM Studio API"""
@@ -360,240 +224,46 @@
         except Exception as e:
             return f"Error querying LLM: {e}"
 
-<<<<<<< HEAD
-    def clear_conversation(self) -> None:
-        """Clear the conversation history to start fresh"""
-        self.conversation_history = []
-        logger.info("Conversation history cleared")
-
-    def process_response_with_iteration(self, ai_response: str) -> None:
-        """Process AI response with automatic command execution and iteration until DONE"""
-        print(f"\n🤖 {AGENT_NAME}: {ai_response}")
-        
-        # Extract all tags
-        tags = self.extract_commands_and_tags(ai_response)
-        
-        # Step 1: Execute ALL commands and writefiles in order they appear
-        commands_needing_feedback = []
-        execution_successful = True
-        
-        if tags["ordered_tags"]:
-            print(f"\n🔄 Processing {len(tags['ordered_tags'])} operation(s) in order...")
-            
-            for pos, tag_type, data in tags["ordered_tags"]:
-                if tag_type == 'command':
-                    return_output, cmd = data
-                    print(f"\n🔧 Executing: {cmd}")
-                    print(f"   📊 Return output to AI: {'Yes' if return_output else 'No'}")
-                    
-                    result = self.execute_command(cmd)
-                    
-                    # Show clear output to user
-                    if result["success"]:
-                        if result["output"].strip():
-                            print(f"✅ Command Output:")
-                            print("─" * 50)
-                            print(result["output"])
-                            print("─" * 50)
-                        else:
-                            print("✅ Command completed successfully (no output)")
-                    else:
-                        print(f"❌ Command failed with error:")
-                        print("─" * 50)
-                        print(f"Error: {result['error']}")
-                        if result["output"]:
-                            print(f"Output: {result['output']}")
-                        print("─" * 50)
-                        execution_successful = False
-                    
-                    # Collect output for AI feedback if needed (regardless of success)
-                    if return_output:
-                        formatted_output = self.execute_with_feedback(cmd)
-                        commands_needing_feedback.append(formatted_output)
-                
-                elif tag_type == 'writefile':
-                    filename, content = data
-                    print(f"\n📝 Writing file: {filename}")
-                    try:
-                        # Clean content - remove markdown code blocks if present
-                        cleaned_content = content.strip()
-                        if cleaned_content.startswith('```python'):
-                            cleaned_content = cleaned_content[9:]  # Remove ```python
-                        if cleaned_content.startswith('```'):
-                            cleaned_content = cleaned_content[3:]   # Remove ```
-                        if cleaned_content.endswith('```'):
-                            cleaned_content = cleaned_content[:-3]  # Remove trailing ```
-                        cleaned_content = cleaned_content.strip()
-                        
-                        # Create directory if it doesn't exist (only if filename has a directory path)
-                        dir_path = os.path.dirname(filename)
-                        if dir_path:  # Only create directories if there's actually a directory path
-                            os.makedirs(dir_path, exist_ok=True)
-                        
-                        with open(filename, 'w') as f:
-                            f.write(cleaned_content)
-                        print(f"✅ File '{filename}' written successfully")
-                        print("📄 File content preview:")
-                        print("─" * 50)
-                        print(cleaned_content[:200] + ("..." if len(cleaned_content) > 200 else ""))
-                        print("─" * 50)
-                    except Exception as e:
-                        print(f"❌ Error writing file '{filename}': {e}")
-                        execution_successful = False
-        
-        # Step 2: Handle DONE messages (task completion)
-        if tags["is_done"]:
-            print(f"\n✅ Task completed!")
-            for msg in tags["done_messages"]:
-                if msg:
-                    print(f"📝 Final message: {msg}")
-            return  # Exit without continuing iteration
-        
-        # Step 3: Send feedback to AI only if there were commands needing feedback
-        if commands_needing_feedback:
-            feedback_prompt = (
-                "Here are the results of the commands you requested:\n\n" +
-                "\n\n---\n\n".join(commands_needing_feedback) +
-                "\n\nPlease continue with your task. Use <COMMAND return_output=\"true\">cmd</COMMAND> "
-                "for commands you need output from, <COMMAND return_output=\"false\">cmd</COMMAND> "
-                "for commands without feedback, <WRITEFILE filename=\"path\">content</WRITEFILE> "
-                "for files, or <DONE>message</DONE> when finished."
-            )
-            
-            print("\n🔄 Sending command results to AI...")
-            print("📤 AI Prompt:")
-            print("─" * 50)
-            print(feedback_prompt)
-            print("─" * 50)
-            
-            print("\n🤔 AI is analyzing the output...")
-            next_response = self.query_llm(feedback_prompt)
-            self.process_response_with_iteration(next_response)
-        
-        # Step 4: If there were operations but no commands needing feedback, still continue if not done
-        elif tags["ordered_tags"] and not tags["is_done"]:
-            feedback_prompt = (
-                f"Operations completed successfully. Please continue with your task or use <DONE>message</DONE> when finished."
-            )
-            
-            print("\n🔄 Notifying AI that operations completed...")
-            print("📤 AI Prompt:")
-            print("─" * 50)
-            print(feedback_prompt)
-            print("─" * 50)
-            
-            print("\n🤔 AI continuing...")
-            next_response = self.query_llm(feedback_prompt)
-            self.process_response_with_iteration(next_response)
-
-    def process_response(self, ai_response: str) -> None:
-        """Process AI response and handle command execution"""
-        print(f"\n🤖 {AGENT_NAME}: {ai_response}")
-        
-        # Extract commands from response
-        commands = self.extract_commands(ai_response)
-        
-        if commands:
-            print(f"\n🔍 Found {len(commands)} command(s) to execute:")
-            for i, cmd in enumerate(commands, 1):
-                print(f"  {i}. {cmd}")
-            
-            # Ask for confirmation
-            while True:
-                choice = input(f"\n❓ Execute commands? (y)es/(n)o/(s)elective: ").lower().strip()
-                
-                if choice in ['y', 'yes']:
-                    print()
-                    for cmd in commands:
-                        self.execute_and_show(cmd)
-                    break
-                elif choice in ['n', 'no']:
-                    print("❌ Command execution cancelled")
-                    break
-                elif choice in ['s', 'selective']:
-                    print()
-                    for cmd in commands:
-                        exec_choice = input(f"Execute '{cmd}'? (y/n): ").lower().strip()
-                        if exec_choice in ['y', 'yes']:
+    def process_ai_response(self, ai_response: str) -> None:
+        """Process AI response and execute any commands"""
+        print(f"\n🤖 {AGENT_NAME}: {ai_response}\n")
+        
+        # Look for command patterns
+        lines = ai_response.split('\n')
+        for line in lines:
+            # Detect command suggestions (various formats)
+            if any(pattern in line.lower() for pattern in ['run:', 'execute:', 'command:', '$ ', '# ']):
+                # Extract command
+                for prefix in ['run:', 'execute:', 'command:', '$ ', '# ']:
+                    if prefix in line.lower():
+                        cmd = line.split(prefix, 1)[-1].strip()
+                        if cmd and not cmd.startswith('#'):  # Skip comments
                             self.execute_and_show(cmd)
-                    break
-                else:
-                    print("Please enter 'y', 'n', or 's'")
-
-=======
-    def process_response(self, ai_response: str) -> None:
-        """Process AI response and handle command execution"""
-        print(f"\n🤖 {AGENT_NAME}: {ai_response}")
-        
-        # Extract commands from response
-        commands = self.extract_commands(ai_response)
-        
-        if commands:
-            print(f"\n🔍 Found {len(commands)} command(s) to execute:")
-            for i, cmd in enumerate(commands, 1):
-                print(f"  {i}. {cmd}")
-            
-            # Ask for confirmation
-            while True:
-                choice = input(f"\n❓ Execute commands? (y)es/(n)o/(s)elective: ").lower().strip()
-                
-                if choice in ['y', 'yes']:
-                    print()
-                    for cmd in commands:
-                        self.execute_and_show(cmd)
-                    break
-                elif choice in ['n', 'no']:
-                    print("❌ Command execution cancelled")
-                    break
-                elif choice in ['s', 'selective']:
-                    print()
-                    for cmd in commands:
-                        exec_choice = input(f"Execute '{cmd}'? (y/n): ").lower().strip()
-                        if exec_choice in ['y', 'yes']:
-                            self.execute_and_show(cmd)
-                    break
-                else:
-                    print("Please enter 'y', 'n', or 's'")
-
->>>>>>> 67f958ff
-    def show_system_status(self) -> None:
-        """Display current system status"""
-        try:
-            cpu_percent = psutil.cpu_percent(interval=1)
-            memory = psutil.virtual_memory()
-            disk = psutil.disk_usage('/')
-            
-            print(f"""
-📊 System Status:
-├─ Hostname: {socket.gethostname()}
-├─ User: {os.getenv("USER")}
-├─ CPU Usage: {cpu_percent}%
-├─ Memory: {memory.percent}% ({memory.used // (1024**3)}GB / {memory.total // (1024**3)}GB)
-├─ Disk: {disk.percent}% ({disk.used // (1024**3)}GB / {disk.total // (1024**3)}GB)
-└─ Load Average: {', '.join(map(str, os.getloadavg()))}
-""")
-        except Exception as e:
-            print(f"Error getting system status: {e}")
+                        break
+
+    def execute_and_show(self, command: str) -> None:
+        """Execute command and show results"""
+        print(f"🔧 Executing: {command}")
+        result = self.execute_command(command)
+        
+        if result["success"]:
+            if result["output"].strip():
+                print(f"✅ Output:\n{result['output']}")
+            else:
+                print("✅ Command completed successfully")
+        else:
+            print(f"❌ Error: {result['error']}")
+            if result["output"]:
+                print(f"Output: {result['output']}")
 
     def interactive_mode(self):
         """Run the agent in interactive mode"""
-        print(f"🚀 {AGENT_NAME} started successfully!")
-        print(f"🔗 Connected to: {self.lm_studio_url}")
-        print("\n📋 Commands:")
-        print("  • Type your request in natural language")
-        print("  • 'status' - Show system information")
-        print("  • 'clear' - Clear conversation history")
-        print("  • 'exit' - Quit the agent")
-        print("  • '!command' - Execute command directly")
-<<<<<<< HEAD
-        print("\n🏷️  AI can now use these tags:")
-        print("  • <COMMAND return_output=\"true\">cmd</COMMAND> - Auto-execute and return output to AI")
-        print("  • <COMMAND return_output=\"false\">cmd</COMMAND> - Auto-execute without AI feedback")
-        print("  • <WRITEFILE filename=\"path\">content</WRITEFILE> - Create/write files")
-        print("  • <DONE>message</DONE> - Task completed")
-=======
->>>>>>> 67f958ff
-        print("-" * 60)
+        print(f"🚀 {AGENT_NAME} starting...")
+        print(f"Connected to LM Studio at: {self.lm_studio_url}")
+        print("Type 'exit', 'quit', or 'bye' to stop the agent")
+        print("Type 'clear' to clear conversation history")
+        print("Type 'status' to see system status")
+        print("-" * 50)
         
         while True:
             try:
@@ -623,11 +293,7 @@
                 # Query the AI
                 print("🤔 Thinking...")
                 ai_response = self.query_llm(user_input)
-<<<<<<< HEAD
-                self.process_response_with_iteration(ai_response)
-=======
-                self.process_response(ai_response)
->>>>>>> 67f958ff
+                self.process_ai_response(ai_response)
                 
             except KeyboardInterrupt:
                 print("\n\n👋 Agent stopped by user (Ctrl+C)")
@@ -679,4 +345,4 @@
     return 0
 
 if __name__ == "__main__":
-    exit(main())+    main()